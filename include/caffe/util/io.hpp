#ifndef CAFFE_UTIL_IO_H_
#define CAFFE_UTIL_IO_H_

#ifndef OSX
#include <opencv2/core/core.hpp>
#endif

#include <unistd.h>
#include <string>

#include "google/protobuf/message.h"
#include "hdf5.h"
#include "hdf5_hl.h"

#include "caffe/blob.hpp"
#include "caffe/proto/caffe.pb.h"

#define HDF5_NUM_DIMS 4

namespace caffe {

using ::google::protobuf::Message;

inline void MakeTempFilename(string* temp_filename) {
  temp_filename->clear();
  *temp_filename = "/tmp/caffe_test.XXXXXX";
  char* temp_filename_cstr = new char[temp_filename->size() + 1];
  // NOLINT_NEXT_LINE(runtime/printf)
  strcpy(temp_filename_cstr, temp_filename->c_str());
  int fd = mkstemp(temp_filename_cstr);
  CHECK_GE(fd, 0) << "Failed to open a temporary file at: " << *temp_filename;
  close(fd);
  *temp_filename = temp_filename_cstr;
  delete[] temp_filename_cstr;
}

inline void MakeTempDir(string* temp_dirname) {
  temp_dirname->clear();
  *temp_dirname = "/tmp/caffe_test.XXXXXX";
  char* temp_dirname_cstr = new char[temp_dirname->size() + 1];
  // NOLINT_NEXT_LINE(runtime/printf)
  strcpy(temp_dirname_cstr, temp_dirname->c_str());
  char* mkdtemp_result = mkdtemp(temp_dirname_cstr);
  CHECK(mkdtemp_result != NULL)
      << "Failed to create a temporary directory at: " << *temp_dirname;
  *temp_dirname = temp_dirname_cstr;
  delete[] temp_dirname_cstr;
}

bool ReadProtoFromTextFile(const char* filename, Message* proto);

inline bool ReadProtoFromTextFile(const string& filename, Message* proto) {
  return ReadProtoFromTextFile(filename.c_str(), proto);
}

inline void ReadProtoFromTextFileOrDie(const char* filename, Message* proto) {
  CHECK(ReadProtoFromTextFile(filename, proto));
}

inline void ReadProtoFromTextFileOrDie(const string& filename, Message* proto) {
  ReadProtoFromTextFileOrDie(filename.c_str(), proto);
}

void WriteProtoToTextFile(const Message& proto, const char* filename);
inline void WriteProtoToTextFile(const Message& proto, const string& filename) {
  WriteProtoToTextFile(proto, filename.c_str());
}

bool ReadProtoFromBinaryFile(const char* filename, Message* proto);

inline bool ReadProtoFromBinaryFile(const string& filename, Message* proto) {
  return ReadProtoFromBinaryFile(filename.c_str(), proto);
}

inline void ReadProtoFromBinaryFileOrDie(const char* filename, Message* proto) {
  CHECK(ReadProtoFromBinaryFile(filename, proto));
}

inline void ReadProtoFromBinaryFileOrDie(const string& filename,
                                         Message* proto) {
  ReadProtoFromBinaryFileOrDie(filename.c_str(), proto);
}


void WriteProtoToBinaryFile(const Message& proto, const char* filename);
inline void WriteProtoToBinaryFile(
    const Message& proto, const string& filename) {
  WriteProtoToBinaryFile(proto, filename.c_str());
}

<<<<<<< HEAD
string ReadFile(const string& filename);
=======
bool ReadFileToDatum(const string& filename, const int label, Datum* datum);

inline bool ReadFileToDatum(const string& filename, Datum* datum) {
  return ReadFileToDatum(filename, -1, datum);
}
>>>>>>> 1718903c

bool ReadImageToDatum(const string& filename, const int label,
    const int height, const int width, const bool is_color, Datum* datum);

inline bool ReadImageToDatum(const string& filename, const int label,
    const int height, const int width, Datum* datum) {
  return ReadImageToDatum(filename, label, height, width, true, datum);
}

inline bool ReadImageToDatum(const string& filename, const int label,
    const bool is_color, Datum* datum) {
  return ReadImageToDatum(filename, label, 0, 0, is_color, datum);
}

inline bool ReadImageToDatum(const string& filename, const int label,
    Datum* datum) {
  return ReadImageToDatum(filename, label, 0, 0, true, datum);
}

bool DecodeDatum(const int height, const int width, const bool is_color,
  Datum* datum);

inline bool DecodeDatum(const int height, const int width, Datum* datum) {
  return DecodeDatum(height, width, true, datum);
}

inline bool DecodeDatum(const bool is_color, Datum* datum) {
  return DecodeDatum(0, 0, is_color, datum);
}

inline bool DecodeDatum(Datum* datum) {
  return DecodeDatum(0, 0, true, datum);
}

#ifndef OSX
cv::Mat ReadImageToCVMat(const string& filename,
    const int height, const int width, const bool is_color);

inline cv::Mat ReadImageToCVMat(const string& filename,
    const int height, const int width) {
  return ReadImageToCVMat(filename, height, width, true);
}

inline cv::Mat ReadImageToCVMat(const string& filename,
    const bool is_color) {
  return ReadImageToCVMat(filename, 0, 0, is_color);
}

inline cv::Mat ReadImageToCVMat(const string& filename) {
  return ReadImageToCVMat(filename, 0, 0, true);
}

cv::Mat DecodeDatumToCVMat(const Datum& datum,
    const int height, const int width, const bool is_color);

inline cv::Mat DecodeDatumToCVMat(const Datum& datum,
    const int height, const int width) {
  return DecodeDatumToCVMat(datum, height, width, true);
}

inline cv::Mat DecodeDatumToCVMat(const Datum& datum,
    const bool is_color) {
  return DecodeDatumToCVMat(datum, 0, 0, is_color);
}

inline cv::Mat DecodeDatumToCVMat(const Datum& datum) {
  return DecodeDatumToCVMat(datum, 0, 0, true);
}

void CVMatToDatum(const cv::Mat& cv_img, Datum* datum);
#endif

template <typename Dtype>
void hdf5_load_nd_dataset_helper(
  hid_t file_id, const char* dataset_name_, int min_dim, int max_dim,
  Blob<Dtype>* blob);

template <typename Dtype>
void hdf5_load_nd_dataset(
  hid_t file_id, const char* dataset_name_, int min_dim, int max_dim,
  Blob<Dtype>* blob);

template <typename Dtype>
void hdf5_save_nd_dataset(
  const hid_t file_id, const string dataset_name, const Blob<Dtype>& blob);

}  // namespace caffe

#endif   // CAFFE_UTIL_IO_H_<|MERGE_RESOLUTION|>--- conflicted
+++ resolved
@@ -88,15 +88,13 @@
   WriteProtoToBinaryFile(proto, filename.c_str());
 }
 
-<<<<<<< HEAD
 string ReadFile(const string& filename);
-=======
+
 bool ReadFileToDatum(const string& filename, const int label, Datum* datum);
 
 inline bool ReadFileToDatum(const string& filename, Datum* datum) {
   return ReadFileToDatum(filename, -1, datum);
 }
->>>>>>> 1718903c
 
 bool ReadImageToDatum(const string& filename, const int label,
     const int height, const int width, const bool is_color, Datum* datum);
