--- conflicted
+++ resolved
@@ -67,43 +67,25 @@
   const int crop_size = this->layer_param_.transform_param().crop_size();
   const int batch_size = this->layer_param_.image_data_param().batch_size();
   if (crop_size > 0) {
-<<<<<<< HEAD
-    top[0]->Reshape(batch_size, datum.channels(), crop_size, crop_size);
-    for(int i = 0; i < this->PREFETCH_COUNT; ++i)
-      this->prefetch_[i].data_.Reshape(batch_size, datum.channels(), crop_size,
-          crop_size);
-  } else {
-    top[0]->Reshape(batch_size, datum.channels(), datum.height(),
-                       datum.width());
-    for(int i = 0; i < this->PREFETCH_COUNT; ++i)
-      this->prefetch_[i].data_.Reshape(batch_size, datum.channels(), datum.height(),
-          datum.width());
-=======
     top[0]->Reshape(batch_size, channels, crop_size, crop_size);
-    this->prefetch_data_.Reshape(batch_size, channels, crop_size, crop_size);
-    this->transformed_data_.Reshape(1, channels, crop_size, crop_size);
+    for(int i = 0; i < this->PREFETCH_COUNT; ++i) {
+	    this->prefetch_data_.Reshape(batch_size, channels, crop_size, crop_size);
+  	  this->transformed_data_.Reshape(1, channels, crop_size, crop_size);
+  	}
   } else {
     top[0]->Reshape(batch_size, channels, height, width);
-    this->prefetch_data_.Reshape(batch_size, channels, height, width);
-    this->transformed_data_.Reshape(1, channels, height, width);
->>>>>>> dc7470d8
+    for(int i = 0; i < this->PREFETCH_COUNT; ++i) {
+	    this->prefetch_data_.Reshape(batch_size, channels, height, width);
+  	  this->transformed_data_.Reshape(1, channels, height, width);
+  	}
   }
   LOG(INFO) << "output data size: " << top[0]->num() << ","
       << top[0]->channels() << "," << top[0]->height() << ","
       << top[0]->width();
   // label
   top[1]->Reshape(batch_size, 1, 1, 1);
-<<<<<<< HEAD
   for(int i = 0; i < this->PREFETCH_COUNT; ++i)
     this->prefetch_[i].label_.Reshape(batch_size, 1, 1, 1);
-  // datum size
-  this->datum_channels_ = datum.channels();
-  this->datum_height_ = datum.height();
-  this->datum_width_ = datum.width();
-  this->datum_size_ = datum.channels() * datum.height() * datum.width();
-=======
-  this->prefetch_label_.Reshape(batch_size, 1, 1, 1);
->>>>>>> dc7470d8
 }
 
 template <typename Dtype>
@@ -115,14 +97,7 @@
 
 // This function is called on prefetch thread
 template <typename Dtype>
-<<<<<<< HEAD
 void ImageDataLayer<Dtype>::load_batch(Batch<Dtype>* batch) {
-  Datum datum;
-  CHECK(batch->data_.count());
-  Dtype* top_data = batch->data_.mutable_cpu_data();
-  Dtype* top_label = batch->label_.mutable_cpu_data();
-=======
-void ImageDataLayer<Dtype>::InternalThreadEntry() {
   CPUTimer batch_timer;
   batch_timer.Start();
   double read_time = 0;
@@ -132,7 +107,6 @@
   CHECK(this->transformed_data_.count());
   Dtype* top_data = this->prefetch_data_.mutable_cpu_data();
   Dtype* top_label = this->prefetch_label_.mutable_cpu_data();
->>>>>>> dc7470d8
   ImageDataParameter image_data_param = this->layer_param_.image_data_param();
   const int batch_size = image_data_param.batch_size();
   const int new_height = image_data_param.new_height();
