#include <stdint.h>
#include <sys/stat.h>

#include <string>
#include <vector>

#include "caffe/common.hpp"
#include "caffe/data_layers.hpp"
#include "caffe/dataset_factory.hpp"
#include "caffe/layer.hpp"
#include "caffe/proto/caffe.pb.h"
#include "caffe/util/benchmark.hpp"
#include "caffe/util/io.hpp"
#include "caffe/util/math_functions.hpp"
#include "caffe/util/rng.hpp"

namespace caffe {

struct MDB {
  MDB(): mdb_env_(), count_() {};
  MDB_env* mdb_env_;
  int count_;
};
static map<string, MDB> mdbs_;
static boost::mutex mdbs_mutex_;

template <typename Dtype>
DataLayer<Dtype>::~DataLayer<Dtype>() {
  this->JoinPrefetchThread();
<<<<<<< HEAD
  // clean up the database resources
  switch (this->layer_param_.data_param().backend()) {
  case DataParameter_DB_LEVELDB:
    break;  // do nothing
  case DataParameter_DB_LMDB:
// TODO dec and close
//    mdb_cursor_close(mdb_cursor_);
//    mdb_close(mdb_env_, mdb_dbi_);
//    mdb_txn_abort(mdb_txn_);
//    mdb_env_close(mdb_env_);
    break;
  default:
    LOG(FATAL) << "Unknown database backend";
  }
=======
  // clean up the dataset resources
  dataset_->close();
>>>>>>> dc7470d8
}

template <typename Dtype>
void DataLayer<Dtype>::DataLayerSetUp(const vector<Blob<Dtype>*>& bottom,
      const vector<Blob<Dtype>*>& top) {
  // Initialize DB
<<<<<<< HEAD
  switch (this->layer_param_.data_param().backend()) {
  case DataParameter_DB_LEVELDB:
    {
    leveldb::DB* db_temp;
    leveldb::Options options = GetLevelDBOptions();
    options.create_if_missing = false;
    LOG(INFO) << "Opening leveldb " << this->layer_param_.data_param().source();
    leveldb::Status status = leveldb::DB::Open(
        options, this->layer_param_.data_param().source(), &db_temp);
    CHECK(status.ok()) << "Failed to open leveldb "
                       << this->layer_param_.data_param().source() << std::endl
                       << status.ToString();
    db_.reset(db_temp);
    iter_.reset(db_->NewIterator(leveldb::ReadOptions()));
    iter_->SeekToFirst();
    }
    break;
  case DataParameter_DB_LMDB: {
    // Create env if first
    MDB_env* mdb_env;
    {
      boost::mutex::scoped_lock lock(mdbs_mutex_);
      const string& file = this->layer_param_.data_param().source();
      MDB mdb = mdbs_[file];
      if(mdb.count_ == 0) {
        CHECK_EQ(mdb_env_create(&mdb_env), MDB_SUCCESS) << "mdb_env_create failed";
        CHECK_EQ(mdb_env_set_mapsize(mdb_env, 8796093022208), MDB_SUCCESS);  // 8TB
        // No locking, assume db is not written to at the same time, otherwise
        // LMDB tries to lock the file, which fails if it's read-only
        unsigned int flags = MDB_RDONLY|MDB_NOTLS|MDB_NOLOCK;
        struct stat st_buf;
        stat (this->layer_param_.data_param().source().c_str(), &st_buf);
        if (S_ISREG (st_buf.st_mode)) // Allow DB to be stand-alone file
          flags |= MDB_NOSUBDIR;
        CHECK_EQ(mdb_env_open(mdb_env, file.c_str(), flags, 0664),
            MDB_SUCCESS) << "mdb_env_open failed";
        mdb.mdb_env_ = mdb_env;
      } else
        mdb_env = mdb.mdb_env_;
      mdb.count_++;
      mdbs_[file] = mdb;
    }
    CHECK_EQ(mdb_txn_begin(mdb_env, NULL, MDB_RDONLY, &mdb_txn_), MDB_SUCCESS)
        << "mdb_txn_begin failed";
    CHECK_EQ(mdb_open(mdb_txn_, NULL, 0, &mdb_dbi_), MDB_SUCCESS)
        << "mdb_open failed";
    CHECK_EQ(mdb_cursor_open(mdb_txn_, mdb_dbi_, &mdb_cursor_), MDB_SUCCESS)
        << "mdb_cursor_open failed";
    LOG(INFO) << "Opening lmdb " << this->layer_param_.data_param().source();
    CHECK_EQ(mdb_cursor_get(mdb_cursor_, &mdb_key_, &mdb_value_, MDB_FIRST),
        MDB_SUCCESS) << "mdb_cursor_get failed";
    }
    break;
  default:
    LOG(FATAL) << "Unknown database backend";
  }
=======
  dataset_ = DatasetFactory<string, Datum>(
      this->layer_param_.data_param().backend());
  const string& source = this->layer_param_.data_param().source();
  LOG(INFO) << "Opening dataset " << source;
  CHECK(dataset_->open(source, Dataset<string, Datum>::ReadOnly));
  iter_ = dataset_->begin();
>>>>>>> dc7470d8

  // Check if we would need to randomly skip a few data points
  if (this->layer_param_.data_param().rand_skip()) {
    unsigned int skip = caffe_rng_rand() %
                        this->layer_param_.data_param().rand_skip();
    LOG(INFO) << "Skipping first " << skip << " data points.";
    while (skip-- > 0) {
      if (++iter_ == dataset_->end()) {
        iter_ = dataset_->begin();
      }
    }
  }
  // Read a data point, and use it to initialize the top blob.
  CHECK(iter_ != dataset_->end());
  Datum datum = iter_->value;

  if (DecodeDatum(&datum)) {
    LOG(INFO) << "Decoding Datum";
  }
  // image
  int crop_size = this->layer_param_.transform_param().crop_size();
  if (crop_size > 0) {
    top[0]->Reshape(this->layer_param_.data_param().batch_size(),
                       datum.channels(), crop_size, crop_size);
<<<<<<< HEAD
    for(int i = 0; i < this->PREFETCH_COUNT; ++i)
      this->prefetch_[i].data_.Reshape(this->layer_param_.data_param().batch_size(),
          datum.channels(), crop_size, crop_size);
=======
    this->prefetch_data_.Reshape(this->layer_param_.data_param().batch_size(),
        datum.channels(), crop_size, crop_size);
    this->transformed_data_.Reshape(1, datum.channels(), crop_size, crop_size);
>>>>>>> dc7470d8
  } else {
    top[0]->Reshape(
        this->layer_param_.data_param().batch_size(), datum.channels(),
        datum.height(), datum.width());
<<<<<<< HEAD
    for(int i = 0; i < this->PREFETCH_COUNT; ++i)
      this->prefetch_[i].data_.Reshape(this->layer_param_.data_param().batch_size(),
          datum.channels(), datum.height(), datum.width());
=======
    this->prefetch_data_.Reshape(this->layer_param_.data_param().batch_size(),
        datum.channels(), datum.height(), datum.width());
    this->transformed_data_.Reshape(1, datum.channels(),
      datum.height(), datum.width());
>>>>>>> dc7470d8
  }
  LOG(INFO) << "output data size: " << top[0]->num() << ","
      << top[0]->channels() << "," << top[0]->height() << ","
      << top[0]->width();
  // label
  if (this->output_labels_) {
    top[1]->Reshape(this->layer_param_.data_param().batch_size(), 1, 1, 1);
    for(int i = 0; i < this->PREFETCH_COUNT; ++i)
      this->prefetch_[i].label_.Reshape(this->layer_param_.data_param().batch_size(),
          1, 1, 1);
  }
}

// This function is called on prefetch thread
template <typename Dtype>
<<<<<<< HEAD
void DataLayer<Dtype>::load_batch(Batch<Dtype>* batch) {
  Datum datum;
  CHECK(batch->data_.count());
  Dtype* top_data = batch->data_.mutable_cpu_data();
  Dtype* top_label = NULL;  // suppress warnings about uninitialized variables
  if (this->output_labels_)
    top_label = batch->label_.mutable_cpu_data();

=======
void DataLayer<Dtype>::InternalThreadEntry() {
  CPUTimer batch_timer;
  batch_timer.Start();
  double read_time = 0;
  double trans_time = 0;
  CPUTimer timer;
  CHECK(this->prefetch_data_.count());
  CHECK(this->transformed_data_.count());
  Dtype* top_data = this->prefetch_data_.mutable_cpu_data();
  Dtype* top_label = NULL;  // suppress warnings about uninitialized variables

  if (this->output_labels_) {
    top_label = this->prefetch_label_.mutable_cpu_data();
  }
>>>>>>> dc7470d8
  const int batch_size = this->layer_param_.data_param().batch_size();
  for (int item_id = 0; item_id < batch_size; ++item_id) {
    timer.Start();
    // get a blob
    CHECK(iter_ != dataset_->end());
    const Datum& datum = iter_->value;

    cv::Mat cv_img;
    if (datum.encoded()) {
       cv_img = DecodeDatumToCVMat(datum);
    }
    read_time += timer.MicroSeconds();
    timer.Start();

    // Apply data transformations (mirror, scale, crop...)
    int offset = this->prefetch_data_.offset(item_id);
    this->transformed_data_.set_cpu_data(top_data + offset);
    if (datum.encoded()) {
      this->data_transformer_.Transform(cv_img, &(this->transformed_data_));
    } else {
      this->data_transformer_.Transform(datum, &(this->transformed_data_));
    }
    if (this->output_labels_) {
      top_label[item_id] = datum.label();
    }
    trans_time += timer.MicroSeconds();
    // go to the next iter
    ++iter_;
    if (iter_ == dataset_->end()) {
      iter_ = dataset_->begin();
    }
  }
  batch_timer.Stop();
  DLOG(INFO) << "Prefetch batch: " << batch_timer.MilliSeconds() << " ms.";
  DLOG(INFO) << "     Read time: " << read_time / 1000 << " ms.";
  DLOG(INFO) << "Transform time: " << trans_time / 1000 << " ms.";
}

INSTANTIATE_CLASS(DataLayer);
REGISTER_LAYER_CLASS(DATA, DataLayer);
}  // namespace caffe<|MERGE_RESOLUTION|>--- conflicted
+++ resolved
@@ -27,96 +27,20 @@
 template <typename Dtype>
 DataLayer<Dtype>::~DataLayer<Dtype>() {
   this->JoinPrefetchThread();
-<<<<<<< HEAD
-  // clean up the database resources
-  switch (this->layer_param_.data_param().backend()) {
-  case DataParameter_DB_LEVELDB:
-    break;  // do nothing
-  case DataParameter_DB_LMDB:
-// TODO dec and close
-//    mdb_cursor_close(mdb_cursor_);
-//    mdb_close(mdb_env_, mdb_dbi_);
-//    mdb_txn_abort(mdb_txn_);
-//    mdb_env_close(mdb_env_);
-    break;
-  default:
-    LOG(FATAL) << "Unknown database backend";
-  }
-=======
   // clean up the dataset resources
   dataset_->close();
->>>>>>> dc7470d8
 }
 
 template <typename Dtype>
 void DataLayer<Dtype>::DataLayerSetUp(const vector<Blob<Dtype>*>& bottom,
       const vector<Blob<Dtype>*>& top) {
   // Initialize DB
-<<<<<<< HEAD
-  switch (this->layer_param_.data_param().backend()) {
-  case DataParameter_DB_LEVELDB:
-    {
-    leveldb::DB* db_temp;
-    leveldb::Options options = GetLevelDBOptions();
-    options.create_if_missing = false;
-    LOG(INFO) << "Opening leveldb " << this->layer_param_.data_param().source();
-    leveldb::Status status = leveldb::DB::Open(
-        options, this->layer_param_.data_param().source(), &db_temp);
-    CHECK(status.ok()) << "Failed to open leveldb "
-                       << this->layer_param_.data_param().source() << std::endl
-                       << status.ToString();
-    db_.reset(db_temp);
-    iter_.reset(db_->NewIterator(leveldb::ReadOptions()));
-    iter_->SeekToFirst();
-    }
-    break;
-  case DataParameter_DB_LMDB: {
-    // Create env if first
-    MDB_env* mdb_env;
-    {
-      boost::mutex::scoped_lock lock(mdbs_mutex_);
-      const string& file = this->layer_param_.data_param().source();
-      MDB mdb = mdbs_[file];
-      if(mdb.count_ == 0) {
-        CHECK_EQ(mdb_env_create(&mdb_env), MDB_SUCCESS) << "mdb_env_create failed";
-        CHECK_EQ(mdb_env_set_mapsize(mdb_env, 8796093022208), MDB_SUCCESS);  // 8TB
-        // No locking, assume db is not written to at the same time, otherwise
-        // LMDB tries to lock the file, which fails if it's read-only
-        unsigned int flags = MDB_RDONLY|MDB_NOTLS|MDB_NOLOCK;
-        struct stat st_buf;
-        stat (this->layer_param_.data_param().source().c_str(), &st_buf);
-        if (S_ISREG (st_buf.st_mode)) // Allow DB to be stand-alone file
-          flags |= MDB_NOSUBDIR;
-        CHECK_EQ(mdb_env_open(mdb_env, file.c_str(), flags, 0664),
-            MDB_SUCCESS) << "mdb_env_open failed";
-        mdb.mdb_env_ = mdb_env;
-      } else
-        mdb_env = mdb.mdb_env_;
-      mdb.count_++;
-      mdbs_[file] = mdb;
-    }
-    CHECK_EQ(mdb_txn_begin(mdb_env, NULL, MDB_RDONLY, &mdb_txn_), MDB_SUCCESS)
-        << "mdb_txn_begin failed";
-    CHECK_EQ(mdb_open(mdb_txn_, NULL, 0, &mdb_dbi_), MDB_SUCCESS)
-        << "mdb_open failed";
-    CHECK_EQ(mdb_cursor_open(mdb_txn_, mdb_dbi_, &mdb_cursor_), MDB_SUCCESS)
-        << "mdb_cursor_open failed";
-    LOG(INFO) << "Opening lmdb " << this->layer_param_.data_param().source();
-    CHECK_EQ(mdb_cursor_get(mdb_cursor_, &mdb_key_, &mdb_value_, MDB_FIRST),
-        MDB_SUCCESS) << "mdb_cursor_get failed";
-    }
-    break;
-  default:
-    LOG(FATAL) << "Unknown database backend";
-  }
-=======
   dataset_ = DatasetFactory<string, Datum>(
       this->layer_param_.data_param().backend());
   const string& source = this->layer_param_.data_param().source();
   LOG(INFO) << "Opening dataset " << source;
   CHECK(dataset_->open(source, Dataset<string, Datum>::ReadOnly));
   iter_ = dataset_->begin();
->>>>>>> dc7470d8
 
   // Check if we would need to randomly skip a few data points
   if (this->layer_param_.data_param().rand_skip()) {
@@ -141,29 +65,21 @@
   if (crop_size > 0) {
     top[0]->Reshape(this->layer_param_.data_param().batch_size(),
                        datum.channels(), crop_size, crop_size);
-<<<<<<< HEAD
-    for(int i = 0; i < this->PREFETCH_COUNT; ++i)
-      this->prefetch_[i].data_.Reshape(this->layer_param_.data_param().batch_size(),
-          datum.channels(), crop_size, crop_size);
-=======
-    this->prefetch_data_.Reshape(this->layer_param_.data_param().batch_size(),
-        datum.channels(), crop_size, crop_size);
-    this->transformed_data_.Reshape(1, datum.channels(), crop_size, crop_size);
->>>>>>> dc7470d8
+    for(int i = 0; i < this->PREFETCH_COUNT; ++i) {
+	    this->prefetch_data_.Reshape(this->layer_param_.data_param().batch_size(),
+  	      datum.channels(), crop_size, crop_size);
+    	this->transformed_data_.Reshape(1, datum.channels(), crop_size, crop_size);
+		}
   } else {
     top[0]->Reshape(
         this->layer_param_.data_param().batch_size(), datum.channels(),
         datum.height(), datum.width());
-<<<<<<< HEAD
     for(int i = 0; i < this->PREFETCH_COUNT; ++i)
-      this->prefetch_[i].data_.Reshape(this->layer_param_.data_param().batch_size(),
-          datum.channels(), datum.height(), datum.width());
-=======
-    this->prefetch_data_.Reshape(this->layer_param_.data_param().batch_size(),
-        datum.channels(), datum.height(), datum.width());
-    this->transformed_data_.Reshape(1, datum.channels(),
-      datum.height(), datum.width());
->>>>>>> dc7470d8
+    	this->prefetch_data_.Reshape(this->layer_param_.data_param().batch_size(),
+      	  datum.channels(), datum.height(), datum.width());
+ 	   this->transformed_data_.Reshape(1, datum.channels(),
+  	    datum.height(), datum.width());
+		}
   }
   LOG(INFO) << "output data size: " << top[0]->num() << ","
       << top[0]->channels() << "," << top[0]->height() << ","
@@ -179,17 +95,7 @@
 
 // This function is called on prefetch thread
 template <typename Dtype>
-<<<<<<< HEAD
 void DataLayer<Dtype>::load_batch(Batch<Dtype>* batch) {
-  Datum datum;
-  CHECK(batch->data_.count());
-  Dtype* top_data = batch->data_.mutable_cpu_data();
-  Dtype* top_label = NULL;  // suppress warnings about uninitialized variables
-  if (this->output_labels_)
-    top_label = batch->label_.mutable_cpu_data();
-
-=======
-void DataLayer<Dtype>::InternalThreadEntry() {
   CPUTimer batch_timer;
   batch_timer.Start();
   double read_time = 0;
@@ -199,11 +105,9 @@
   CHECK(this->transformed_data_.count());
   Dtype* top_data = this->prefetch_data_.mutable_cpu_data();
   Dtype* top_label = NULL;  // suppress warnings about uninitialized variables
+  if (this->output_labels_)
+    top_label = batch->label_.mutable_cpu_data();
 
-  if (this->output_labels_) {
-    top_label = this->prefetch_label_.mutable_cpu_data();
-  }
->>>>>>> dc7470d8
   const int batch_size = this->layer_param_.data_param().batch_size();
   for (int item_id = 0; item_id < batch_size; ++item_id) {
     timer.Start();
