#include <string>
#include <vector>

#include "caffe/data_layers.hpp"
#include "caffe/util/io.hpp"

namespace caffe {

template <typename Dtype>
BaseDataLayer<Dtype>::BaseDataLayer(const LayerParameter& param)
    : Layer<Dtype>(param),
      transform_param_(param.transform_param()),
      data_transformer_(transform_param_) {
}

template <typename Dtype>
void BaseDataLayer<Dtype>::LayerSetUp(const vector<Blob<Dtype>*>& bottom,
      const vector<Blob<Dtype>*>& top) {
  if (top.size() == 1) {
    output_labels_ = false;
  } else {
    output_labels_ = true;
  }
  // The subclasses should setup the size of bottom and top
  DataLayerSetUp(bottom, top);
  data_transformer_.InitRand();
}

template <typename Dtype>
void BasePrefetchingDataLayer<Dtype>::LayerSetUp(
    const vector<Blob<Dtype>*>& bottom, const vector<Blob<Dtype>*>& top) {
  BaseDataLayer<Dtype>::LayerSetUp(bottom, top);
  // Now, start the prefetch thread. Before calling prefetch, we make two
  // cpu_data calls so that the prefetch thread does not accidentally make
  // simultaneous cudaMalloc calls when the main thread is running. In some
  // GPUs this seems to cause failures if we do not so.
  for(int i = 0; i < PREFETCH_COUNT; ++i)
    prefetch_[i].data_.mutable_cpu_data();
  if (this->output_labels_)
    for(int i = 0; i < PREFETCH_COUNT; ++i)
      prefetch_[i].label_.mutable_cpu_data();

  switch (Caffe::mode()) {
    case Caffe::CPU:
      device_ = -1;
      break;
    case Caffe::GPU:
#ifndef CPU_ONLY
      CUDA_CHECK(cudaGetDevice(&device_));
      for(int i = 0; i < PREFETCH_COUNT; ++i)
        prefetch_[i].data_.mutable_gpu_data();
      if (this->output_labels_)
        for(int i = 0; i < PREFETCH_COUNT; ++i)
          prefetch_[i].label_.mutable_gpu_data();
#endif
      break;
  }

  DLOG(INFO) << "Initializing prefetch";
  this->CreatePrefetchThread();
  DLOG(INFO) << "Prefetch initialized.";
}

template <typename Dtype>
void BasePrefetchingDataLayer<Dtype>::CreatePrefetchThread() {
  this->phase_ = Caffe::phase();
  this->data_transformer_.InitRand();
  CHECK(StartInternalThread()) << "Thread execution failed";
}

template <typename Dtype>
void BasePrefetchingDataLayer<Dtype>::JoinPrefetchThread() {
  CHECK(WaitForInternalThreadToExit()) << "Thread joining failed";
}

template <typename Dtype>
void BasePrefetchingDataLayer<Dtype>::InternalThreadEntry() {
#ifndef CPU_ONLY
  cudaStream_t stream;
  if(device_ >= 0) {
    CUDA_CHECK(cudaSetDevice(device_));
    cudaStreamCreateWithFlags(&stream, cudaStreamNonBlocking);
  }
#endif
  LOG(INFO) << "Prefetch device " << device_;

  // TODO stop flag
  for(;;) {
    Batch<Dtype>* batch = free_.pop();
    load_batch(batch);
//    LOG(INFO)<<"size - " <<batch->data_.count();
#ifndef CPU_ONLY
    if(device_ >= 0) {
      batch->data_.data().get()->async_gpu_push(stream);
      cudaStreamSynchronize(stream);
    }
#endif
    full_.push(batch);
  }
}

template <typename Dtype>
void BasePrefetchingDataLayer<Dtype>::Forward_cpu(
    const vector<Blob<Dtype>*>& bottom, const vector<Blob<Dtype>*>& top) {
<<<<<<< HEAD
  Batch<Dtype>* batch = full_.pop();

  caffe_copy(batch->data_.count(), batch->data_.cpu_data(),
      top[0]->mutable_cpu_data());
=======
  // First, join the thread
  JoinPrefetchThread();
  DLOG(INFO) << "Thread joined";
  // Copy the data
  caffe_copy(prefetch_data_.count(), prefetch_data_.cpu_data(),
             top[0]->mutable_cpu_data());
  DLOG(INFO) << "Prefetch copied";
>>>>>>> dc7470d8
  if (this->output_labels_) {
    caffe_copy(batch->label_.count(), batch->label_.cpu_data(),
        top[1]->mutable_cpu_data());
  }
<<<<<<< HEAD

  free_.push(batch);
=======
  // Start a new prefetch thread
  DLOG(INFO) << "CreatePrefetchThread";
  CreatePrefetchThread();
>>>>>>> dc7470d8
}

#ifdef CPU_ONLY
STUB_GPU_FORWARD(BasePrefetchingDataLayer, Forward);
#endif

INSTANTIATE_CLASS(BaseDataLayer);
INSTANTIATE_CLASS(Batch);
INSTANTIATE_CLASS(BasePrefetchingDataLayer);

}  // namespace caffe<|MERGE_RESOLUTION|>--- conflicted
+++ resolved
@@ -82,13 +82,10 @@
     cudaStreamCreateWithFlags(&stream, cudaStreamNonBlocking);
   }
 #endif
-  LOG(INFO) << "Prefetch device " << device_;
 
-  // TODO stop flag
-  for(;;) {
+  while(!must_stop()) {
     Batch<Dtype>* batch = free_.pop();
     load_batch(batch);
-//    LOG(INFO)<<"size - " <<batch->data_.count();
 #ifndef CPU_ONLY
     if(device_ >= 0) {
       batch->data_.data().get()->async_gpu_push(stream);
@@ -102,32 +99,17 @@
 template <typename Dtype>
 void BasePrefetchingDataLayer<Dtype>::Forward_cpu(
     const vector<Blob<Dtype>*>& bottom, const vector<Blob<Dtype>*>& top) {
-<<<<<<< HEAD
   Batch<Dtype>* batch = full_.pop();
 
   caffe_copy(batch->data_.count(), batch->data_.cpu_data(),
       top[0]->mutable_cpu_data());
-=======
-  // First, join the thread
-  JoinPrefetchThread();
-  DLOG(INFO) << "Thread joined";
-  // Copy the data
-  caffe_copy(prefetch_data_.count(), prefetch_data_.cpu_data(),
-             top[0]->mutable_cpu_data());
   DLOG(INFO) << "Prefetch copied";
->>>>>>> dc7470d8
   if (this->output_labels_) {
     caffe_copy(batch->label_.count(), batch->label_.cpu_data(),
         top[1]->mutable_cpu_data());
   }
-<<<<<<< HEAD
 
   free_.push(batch);
-=======
-  // Start a new prefetch thread
-  DLOG(INFO) << "CreatePrefetchThread";
-  CreatePrefetchThread();
->>>>>>> dc7470d8
 }
 
 #ifdef CPU_ONLY
